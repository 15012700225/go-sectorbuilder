--- conflicted
+++ resolved
@@ -7,10 +7,8 @@
 	"github.com/filecoin-project/go-address"
 	"github.com/ipfs/go-datastore"
 
-<<<<<<< HEAD
-=======
 	"github.com/filecoin-project/go-sectorbuilder/fs"
->>>>>>> 6b57024f
+
 )
 
 type SortedPublicSectorInfo = ffi.SortedPublicSectorInfo
@@ -78,7 +76,7 @@
 type remote struct {
 	lk sync.Mutex
 
-	HostName    string
+	hostName    string
 
 	sectorIds  []uint64
 
